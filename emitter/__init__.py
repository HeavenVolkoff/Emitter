"""Async-aware event emitter that enables
[event-driven programming](https://en.wikipedia.org/wiki/Event-driven_programming) by providing the
basic interface needed for emitting events and registering listeners.

```python
import emitter
```

.. topics::
    [TOC]

## Namespace

<<<<<<< HEAD
Namespaces are objects that have a `__listeners__` attribute which exposes an `emitter.Listeners`
instance. If the namespace doesn't have a `__listeners__` attribute, but has writable attributes,
the library will automatically attempt to inject a weak reference to one. This way, most Python
objects can be used as Namespaces.
=======
Namespaces are objects that have an `__listeners__` attribute which expose an
`emitter.Listeners` instance. If the namespace don't have an `__listeners__` attribute the lib
will attempt transparently inject a weak reference for one so that most python objects can be
used as Namespaces.
>>>>>>> b34fdd34

```python
# A bare class can be a namespace
class GlobalNamespace:
    pass
```

## Events

Events are any [Type Object](https://docs.python.org/3/library/stdtypes.html#type-objects)s.

Basically, most python classes can be an Event:
```python
from typing import NamedTuple

# An event
class UserRegisteredEvent(NamedTuple):
    id: int
    name: str
    email: str
```

.. warning::

    Due to possible unexpected behaviour by the user, the following classes are not accepted as
    Events:

    - `object`:

        Bare objects are too generic and listeners attached to it would be triggered on all fired
        events.

    - `NoneType`:

        NoneType events have very little functionality. However, they are accepted when
        used along with a [Scope](#scope).

    - `BaseException`:

        BaseExceptions have special meaning, and the Python interpreter is normally expected to
        handle them internally. Therefore, trapping them as events wouldn't be advisable.

    A `ValueError` is raised if one of these classes is used as an Event.

The method `emitter.emit` enables arbitrary event emission.
It receives two positional arguments:

1. An instance of the event to be emitted.

2. An instance of a namespace where the event will be emitted.

It returns a boolean indicating whether this emission resulted in the execution of any listener.

```python
listener_executed = await emitter.emit(
    UserRegisteredEvent(
        1, 'Michael Scott',
        'thats_what_she_said@dundermifflin.com'
    ),
    GlobalNamespace
)

# listener_executed is False since there is no listener registered for this
# event at the moment
assert not listener_executed
```

.. important::

    `emitter.emit` returns an `Awaitable[bool]` that blocks until all listeners for the event
    finish executing.

## Listeners

Listeners are any callable that receive a single argument (an instance of the event type) and
returns `None` or `Awaitable[None]`.
A listener can be registered for an event using `emitter.on`.

- A callable object as a listener:

```python
class UserRegistry:
    def __init__() -> None:
        self.registry: T.List[UserRegisteredEvent] = []

    def __call__(event: UserRegisteredEvent) -> None:
        self.registry.append(event)

user_registry = UserRegistry()

# Register listener
emitter.on(UserRegisteredEvent, GlobalNamespace, user_registry)
```

- A lambda as a listener:

```python
# Register listener
emitter.on(
    UserRegisteredEvent,
    GlobalNamespace,
    lambda event: print(
        f"User<id={event.id}, name={event.name}, email={event.email}> "
        "registered"
    )
)
```

- A function as a listener:

```python
# Another approach to example 1
user_registry: T.List[UserRegisteredEvent] = []

# Register listener
@emitter.on(UserRegisteredEvent, GlobalNamespace)
def register_user(event: UserRegisteredEvent) -> None:
    user_registry.append(event)
```

- An asynchronous function as a listener:

```python
import asyncpg

# Register listener
@emitter.on(UserRegisteredEvent, GlobalNamespace)
async def write_user(event: UserRegisteredEvent) -> None:
    conn = await asyncpg.connect(
        host='127.0.0.1'
        user='user',
        password='password',
        database='database',
    )

    await conn.execute(
        'INSERT INTO users(id, name, email) VALUES($1, $2, $3)',
        event.id, event.name, event.email
    )

    await conn.close()
```

.. important::

    The execution of event listeners follows insertion order (restricted to namespace) and waits
    for the completion of any awaitable returned.

### Special events:

- `emitter.error.EmitterError`:

    A generic internal event fired whenever an error occurs while emitting an event. It is an
    Exception subclass.

- `emitter.error.ListenerEventLoopError`:

    `emitter.emit` fires this event whenever an awaitable returned by a listener is bound to a loop different than that of the
    listener. It is an Exception subclass.

- `emitter.error.ListenerStoppedEventLoopError`

    It's fired whenever `emitter.emit` attempts to execute a listener bound to a loop that has stopped. It
    is an Exception subclass.

- `Exception` and its subclasses:

    Their behaviour is equivalent to any other event type, with the sole difference being when
    there are no listeners registered to handle an emission of them. In those cases, `emitter.emit`
    will raise the Exception instance back to the user context that called it.

## Scope

Scope is a feature that allows emitting and listening to events bound to a name rather than an
event type.

A scoped listener definition requires passing a scope name as argument to `emitter.on` instead
of an event type.

```python
@emitter.on("permission.manager", GlobalNamespace)
async def write_admin_permission(event: UserRegisteredEvent) -> None:
    conn = await asyncpg.connect(
        host='127.0.0.1'
        user='user',
        password='password',
        database='database',
    )

    await con.execute(
        'UPDATE users SET admin=$2 WHERE id=$1',
        event.id, True
    )

    await conn.close()
```

Scope names are dot separated strings. Each dot specifies a more specific scope that must also
be provided when emitting an event to the desired listeners.

Scoped events will execute all listeners registered to the given scope following the order from
most specific to most generic one. Listeners bound to event types will also be executed as normal.

Scoped event emissions may also use `None` if no event type is to be associated.

```python
await emitter.emit(
    UserRegisteredEvent(
        1, 'Michael Scott',
        'thats_what_she_said@dundermifflin.com'
    ),
    GlobalNamespace,
    scope="permission.manager"
)
```

The call above will execute all 5 listeners that were registered on the event. One of them is
scoped under `permission.manager` and the other four are event type listeners.

## Event inheritance

Event inheritance allows specialization of events and their listeners.

Whenever `emitter.emit` is called with an event type instance, it will retrieve all inherited superclasses,
filter them by the ones that have registered listeners and emit their events.

```python
from dataclass import dataclass
from collections import Counter
import event

metrics = set()
total_error = Counter()

@dataclass
class Metric:
    name: str
    value: int

    def __hash__(self):
        return hash(self.name)

@emitter.on(Metric, GlobalNamespace)
def register_metric(event: Metric):
    metrics.add(event)

@dataclass
class ErrorMetric(Metric):
    error: T.Type[Exception]

@emitter.on(Metric, GlobalNamespace)
def calculate_total_error(event: ErrorMetric):
    total_error[event.error] += 1

emitter.emit(
    ErrorMetric(name="error", value=1, error=RuntimeError),
    GlobalNamespace
)
```
"""

<<<<<<< HEAD
# Must be first so as to load the aiocontextvars polyfill lib
=======
# Must be first as to load the aiocontextvars polyfill lib
>>>>>>> b34fdd34
from ._helpers import contextvars  # isort:skip

# External
from importlib_metadata import version  # type: ignore[import]

# Project
from ._on import on
from ._emit import emit
from ._wait import wait
from ._types import Listeners, Listenable
from ._remove import remove
from ._context import context

try:
    __version__: str = version(__name__)
except Exception:  # pragma: no cover
    import traceback
    from warnings import warn

    warn(f"Failed to set version due to:\n{traceback.format_exc()}", ImportWarning)
    __version__ = "0.0a0"

__all__ = (
    "on",
    "wait",
    "emit",
    "remove",
    "context",
    "Listeners",
    "Listenable",
    "__version__",
)<|MERGE_RESOLUTION|>--- conflicted
+++ resolved
@@ -11,17 +11,10 @@
 
 ## Namespace
 
-<<<<<<< HEAD
 Namespaces are objects that have a `__listeners__` attribute which exposes an `emitter.Listeners`
 instance. If the namespace doesn't have a `__listeners__` attribute, but has writable attributes,
 the library will automatically attempt to inject a weak reference to one. This way, most Python
 objects can be used as Namespaces.
-=======
-Namespaces are objects that have an `__listeners__` attribute which expose an
-`emitter.Listeners` instance. If the namespace don't have an `__listeners__` attribute the lib
-will attempt transparently inject a weak reference for one so that most python objects can be
-used as Namespaces.
->>>>>>> b34fdd34
 
 ```python
 # A bare class can be a namespace
@@ -283,11 +276,7 @@
 ```
 """
 
-<<<<<<< HEAD
 # Must be first so as to load the aiocontextvars polyfill lib
-=======
-# Must be first as to load the aiocontextvars polyfill lib
->>>>>>> b34fdd34
 from ._helpers import contextvars  # isort:skip
 
 # External
